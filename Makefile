NODE_PATH := build
SPEC ?= ./spec

<<<<<<< HEAD
SRCS := util.js         \
        object.js       \
        module.js       \
        orderable.js    \
        enumerable.js   \
        array.js        \
        sorted_array.js \
        hash.js         \
        mapper.js       \
        model.js        \
        state.js        \
        event.js        \
        run_loop.js     \
        view.js         \
        window.js       \
        app.js          \
=======
SRCS := util.js           \
        object.js         \
        module.js         \
        orderable.js      \
        enumerable.js     \
        array.js          \
        sorted_array.js   \
        hash.js           \
        mapper.js         \
        model.js          \
        event.js          \
        run_loop.js       \
        view.js           \
        window.js         \
        app.js            \
        container_view.js \
>>>>>>> 1ee721c1
        list_view.js

default: spec

zoom: build/zoom.js

build/zoom.js: $(addprefix src/,$(SRCS))
	@mkdir -p build
	echo "(function() {\nvar Z; if (typeof exports !== 'undefined') { Z = exports; Z.platform = 'node'; } else { this.Z = Z = {platform: 'browser'}; }; Z.global = this;" > $@
	cat $^ >> $@
	echo "}());" >> $@

lint: zoom
	./node_modules/.bin/jshint src/*.js --config ./jshint.json

lintspec:
	./node_modules/.bin/jshint spec/*.js --config ./jshint.json

spec: zoom lint
	NODE_PATH=$(NODE_PATH) ./node_modules/.bin/jasmine-node $(SPEC)

repl: zoom
	env NODE_NO_READLINE=1 rlwrap node ./util/repl.js

clean:
	rm -rf ./build

fixme:
	ack FIXME ./src ./spec; true

autobuild:
	node ./util/autobuild.js

.PHONY: default zoom clean lint spec repl fixme
<|MERGE_RESOLUTION|>--- conflicted
+++ resolved
@@ -1,24 +1,6 @@
 NODE_PATH := build
 SPEC ?= ./spec
 
-<<<<<<< HEAD
-SRCS := util.js         \
-        object.js       \
-        module.js       \
-        orderable.js    \
-        enumerable.js   \
-        array.js        \
-        sorted_array.js \
-        hash.js         \
-        mapper.js       \
-        model.js        \
-        state.js        \
-        event.js        \
-        run_loop.js     \
-        view.js         \
-        window.js       \
-        app.js          \
-=======
 SRCS := util.js           \
         object.js         \
         module.js         \
@@ -29,13 +11,13 @@
         hash.js           \
         mapper.js         \
         model.js          \
+        state.js          \
         event.js          \
         run_loop.js       \
         view.js           \
         window.js         \
         app.js            \
         container_view.js \
->>>>>>> 1ee721c1
         list_view.js
 
 default: spec
