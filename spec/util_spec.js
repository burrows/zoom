--- conflicted
+++ resolved
@@ -534,7 +534,43 @@
   });
 });
 
-<<<<<<< HEAD
+describe('Z.set', function() {
+  describe('given a path with one segement', function() {
+    it('should throw an exception', function() {
+      expect(function() {
+        Z.set('foo', 1);
+      }).toThrow("Z.set: must be given a path with multiple segments");
+    });
+  });
+
+  describe('given a path that does not resolve', function() {
+    it('should throw an exception', function() {
+      var ctx = {foo: {}};
+
+      expect(function() {
+        Z.set('blah.bar', 1, ctx);
+      }).toThrow("Z.set: could not resolve path: 'blah'");
+    });
+  });
+
+  describe('given a path to something that is not a Z.Object', function() {
+    it('should throw an exception', function() {
+      var ctx = {foo: {}};
+
+      expect(function() {
+        Z.set('foo.bar', 1, ctx);
+      }).toThrow("Z.set: path did not resolve to a Z.Object: 'foo'");
+    });
+  });
+
+  it('should set the given value at the given path', function() {
+    var o = Z.Object.create(), ctx = {o: o};
+    o.prop('foo');
+    Z.set('o.foo', 9, ctx);
+    expect(o.foo()).toBe(9);
+  });
+});
+
 describe('Z.binsearch', function() {
   var a = [1,3,4,7,12,20,22,54,68];
 
@@ -559,42 +595,6 @@
     expect(Z.binsearch(23, a)).toBe(-8);
     expect(Z.binsearch(67, a)).toBe(-9);
     expect(Z.binsearch(69, a)).toBe(-10);
-=======
-describe('Z.set', function() {
-  describe('given a path with one segement', function() {
-    it('should throw an exception', function() {
-      expect(function() {
-        Z.set('foo', 1);
-      }).toThrow("Z.set: must be given a path with multiple segments");
-    });
-  });
-
-  describe('given a path that does not resolve', function() {
-    it('should throw an exception', function() {
-      var ctx = {foo: {}};
-
-      expect(function() {
-        Z.set('blah.bar', 1, ctx);
-      }).toThrow("Z.set: could not resolve path: 'blah'");
-    });
-  });
-
-  describe('given a path to something that is not a Z.Object', function() {
-    it('should throw an exception', function() {
-      var ctx = {foo: {}};
-
-      expect(function() {
-        Z.set('foo.bar', 1, ctx);
-      }).toThrow("Z.set: path did not resolve to a Z.Object: 'foo'");
-    });
-  });
-
-  it('should set the given value at the given path', function() {
-    var o = Z.Object.create(), ctx = {o: o};
-    o.prop('foo');
-    Z.set('o.foo', 9, ctx);
-    expect(o.foo()).toBe(9);
->>>>>>> 43a92178
   });
 });
 
